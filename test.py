import os
import torch
import json
from utils.visualisations import visualisations as vis

cuda = True if torch.cuda.is_available() else False
device = torch.device("cuda:0" if cuda else "cpu")
FloatTensor = torch.cuda.FloatTensor if cuda else torch.FloatTensor
LongTensor = torch.cuda.LongTensor if cuda else torch.LongTensor

def validate_intent(epoch, model, dataloader, args, recorder, writer):
    model.eval()
    niters = len(dataloader)
    for itern, data in enumerate(dataloader):
        intent_logit = model.forward(data)
        intent_prob = torch.sigmoid(intent_logit)
        # intent_pred: logit output, bs
        # traj_pred: logit, bs x ts x 4

        # 1. intent loss
        if args.intent_type == 'mean' and args.intent_num == 2:  # BCEWithLogitsLoss
            gt_intent = data['intention_binary'][:, args.observe_length].type(FloatTensor)
            gt_intent_prob = data['intention_prob'][:, args.observe_length].type(FloatTensor)
            # gt_disagreement = data['disagree_score'][:, args.observe_length]
            # gt_consensus = (1 - gt_disagreement).to(device)

        recorder.eval_intent_batch_update(itern, data, gt_intent.detach().cpu().numpy(),
                                   intent_prob.detach().cpu().numpy(), gt_intent_prob.detach().cpu().numpy())

        if itern % args.print_freq == 0:
            print(f"Epoch {epoch}/{args.epochs} | Batch {itern}/{niters}")

    recorder.eval_intent_epoch_calculate(writer)

    return recorder


def test_intent(epoch, model, dataloader, args, recorder, writer):
    model.eval()
    niters = len(dataloader)
    recorder.eval_epoch_reset(epoch, niters)
    for itern, data in enumerate(dataloader):
        intent_logit = model.forward(data)
        intent_prob = torch.sigmoid(intent_logit)
        # intent_pred: logit output, bs x 1
        # traj_pred: logit, bs x ts x 4

        # 1. intent loss
        if args.intent_type == 'mean' and args.intent_num == 2:  # BCEWithLogitsLoss
            gt_intent = data['intention_binary'][:, args.observe_length].type(FloatTensor)
            gt_intent_prob = data['intention_prob'][:, args.observe_length].type(FloatTensor)

        recorder.eval_intent_batch_update(itern, data, gt_intent.detach().cpu().numpy(),
                                   intent_prob.detach().cpu().numpy(), gt_intent_prob.detach().cpu().numpy())

    recorder.eval_intent_epoch_calculate(writer)

    return recorder


def predict_intent(model, dataloader, args, dset='test'):
    model.eval()
    dt = {}

    visualisations = vis()

    for itern, data in enumerate(dataloader):
        intent_logit = model.forward(data)
        intent_prob = torch.sigmoid(intent_logit)

        for i in range(len(data['frames'])):
            vid = data['video_id'][i]  # str list, bs x 60
            pid = data['ped_id'][i]  # str list, bs x 60
            fid = (data['frames'][i][-1] + 1).item()  # int list, bs x 15, observe 0~14, predict 15th intent
            # gt_int = data['intention_binary'][i][args.observe_length].item()  # int list, bs x 60
            # gt_int_prob = data['intention_prob'][i][args.observe_length].item()  # float list, bs x 60
            # gt_disgr = data['disagree_score'][i][args.observe_length].item()  # float list, bs x 60
            int_prob = intent_prob[i].item()
            int_pred = round(int_prob) # <0.5 --> 0, >=0.5 --> 1.

            if vid not in dt:
                dt[vid] = {}
            if pid not in dt[vid]:
                dt[vid][pid] = {}
            if fid not in dt[vid][pid]:
                dt[vid][pid][fid] = {}
            dt[vid][pid][fid]['intent'] = int_pred
            dt[vid][pid][fid]['intent_prob'] = int_prob
<<<<<<< HEAD
    if dset == 'test':
        with open(os.path.join(os.getcwd(), 'test_gt', f'{dset}_intent_pred'), 'w') as f:
            json.dump(dt, f)
    else:
        with open(os.path.join(args.checkpoint_path, 'results', f'{dset}_intent_pred'), 'w') as f:
            json.dump(dt, f)
=======

            #add to frame data
            for j in range(len(data['frames'][i])):
                #get frame
                frame = data['frames'][i][j].item()
                #get bbox and label
                bbox = data['bboxes'][i][j]
                label = data['intention_binary'][i][j]
                #add to frame data
                visualisations.add_to_frame_data(vid, frame, bbox, label)


    #draw the boxes, default settings            
    visualisations.draw_all_frame_data_boxes()

    with open(os.path.join(args.checkpoint_path, 'results', f'{dset}_intent_pred'), 'w') as f:
        json.dump(dt, f)
>>>>>>> a48529c0


def validate_traj(epoch, model, dataloader, args, recorder, writer):
    model.eval()
    niters = len(dataloader)
    for itern, data in enumerate(dataloader):
        traj_pred = model(data)
        traj_gt = data['bboxes'][:, args.observe_length: , :].type(FloatTensor)
        bs, ts, _ = traj_gt.shape
        # if args.normalize_bbox == 'subtract_first_frame':
        #     traj_pred = traj_pred + data['bboxes'][:, :1, :].type(FloatTensor)
        recorder.eval_traj_batch_update(itern, data, traj_gt.detach().cpu().numpy(), traj_pred.detach().cpu().numpy())

        if itern % args.print_freq == 0:
            print(f"Epoch {epoch}/{args.epochs} | Batch {itern}/{niters}")

    recorder.eval_traj_epoch_calculate(writer)

    return recorder


def predict_traj(model, dataloader, args, dset='test'):
    model.eval()
    dt = {}
    for itern, data in enumerate(dataloader):
        traj_pred = model(data)
        # traj_gt = data['original_bboxes'][:, args.observe_length:, :].type(FloatTensor)
        traj_gt = data['bboxes'][:, args.observe_length:, :].type(FloatTensor)
        bs, ts, _ = traj_gt.shape
        # print("Prediction: ", traj_pred.shape)

        for i in range(len(data['frames'])): # for each sample in a batch
            vid = data['video_id'][i]  # str list, bs x 60
            pid = data['ped_id'][i]  # str list, bs x 60
            fid = (data['frames'][i][-1] + 1).item()  # int list, bs x 15, observe 0~14, predict 15th intent

            if vid not in dt:
                dt[vid] = {}
            if pid not in dt[vid]:
                dt[vid][pid] = {}
            if fid not in dt[vid][pid]:
                dt[vid][pid][fid] = {}
            dt[vid][pid][fid]['traj'] = traj_pred[i].detach().cpu().numpy().tolist()
            # print(len(traj_pred[i].detach().cpu().numpy().tolist()))
    # print("saving prediction...")
    with open(os.path.join(args.checkpoint_path, 'results', f'{dset}_traj_pred.json'), 'w') as f:
        json.dump(dt, f)



def get_test_traj_gt(model, dataloader, args, dset='test'):
    model.eval()
    gt = {}
    for itern, data in enumerate(dataloader):
        traj_pred = model(data)
        traj_gt = data['bboxes'][:, args.observe_length:, :].type(FloatTensor)
        # traj_gt = data['original_bboxes'][:, args.observe_length:, :].type(FloatTensor)
        bs, ts, _ = traj_gt.shape
        # print("Prediction: ", traj_pred.shape)

        for i in range(len(data['frames'])): # for each sample in a batch
            vid = data['video_id'][i]  # str list, bs x 60
            pid = data['ped_id'][i]  # str list, bs x 60
            fid = (data['frames'][i][-1] + 1).item()  # int list, bs x 15, observe 0~14, predict 15th intent

            if vid not in gt:
                gt[vid] = {}
            if pid not in gt[vid]:
                gt[vid][pid] = {}
            if fid not in gt[vid][pid]:
                gt[vid][pid][fid] = {}
            gt[vid][pid][fid]['traj'] = traj_gt[i].detach().cpu().numpy().tolist()
            # print(len(traj_pred[i].detach().cpu().numpy().tolist()))
    with open(os.path.join(f'./test_gt/{dset}_traj_gt.json'), 'w') as f:
        json.dump(gt, f)

@torch.no_grad()
def validate_driving(epoch, model, dataloader, args, recorder, writer):
    print(f"Validate ...")
    model.eval()
    niters = len(dataloader)
    for itern, data in enumerate(dataloader):
        pred_speed_logit, pred_dir_logit = model(data)
        lbl_speed = data['label_speed']  # bs x 1
        lbl_dir = data['label_direction']  # bs x 1
        recorder.eval_driving_batch_update(itern, data, lbl_speed.detach().cpu().numpy(), lbl_dir.detach().cpu().numpy(),
                                         pred_speed_logit.detach().cpu().numpy(), pred_dir_logit.detach().cpu().numpy())

        if itern % args.print_freq == 0:
            print(f"Epoch {epoch}/{args.epochs} | Batch {itern}/{niters}")

        del data
        del pred_speed_logit
        del pred_dir_logit

    recorder.eval_driving_epoch_calculate(writer)

    return recorder


@torch.no_grad()
def predict_driving(model, dataloader, args, dset='test'):
    print(f"Predict and save prediction of {dset} set...")
    model.eval()
    dt = {}
    niters = len(dataloader)
    for itern, data in enumerate(dataloader):
        pred_speed_logit, pred_dir_logit = model(data)
        # lbl_speed = data['label_speed']  # bs x 1
        # lbl_dir = data['label_direction']  # bs x 1
        # print("batch size: ", len(data['frames']), len(data['video_id']))
        for i in range(len(data['frames'])): # for each sample in a batch
            # print(data['video_id'])
            vid = data['video_id'][0][i] # str list, bs x 60
            fid = (data['frames'][i][-1] + 1).item()  # int list, bs x 15, observe 0~14, predict 15th intent

            if vid not in dt:
                dt[vid] = {}
            if fid not in dt[vid]:
                dt[vid][fid] = {}
            dt[vid][fid]['speed'] = torch.argmax(pred_speed_logit[i]).item()
            dt[vid][fid]['direction'] = torch.argmax(pred_dir_logit[i]).item()

        if itern % args.print_freq == 10:
            print(f"Predicting driving decision of Batch {itern}/{niters}")
        del data
        del pred_speed_logit
        del pred_dir_logit

    print("Saving prediction to file...")
    with open(os.path.join(args.checkpoint_path, 'results', f'{dset}_driving_pred.json'), 'w') as f:
        json.dump(dt, f)<|MERGE_RESOLUTION|>--- conflicted
+++ resolved
@@ -86,32 +86,27 @@
                 dt[vid][pid][fid] = {}
             dt[vid][pid][fid]['intent'] = int_pred
             dt[vid][pid][fid]['intent_prob'] = int_prob
-<<<<<<< HEAD
     if dset == 'test':
         with open(os.path.join(os.getcwd(), 'test_gt', f'{dset}_intent_pred'), 'w') as f:
             json.dump(dt, f)
     else:
         with open(os.path.join(args.checkpoint_path, 'results', f'{dset}_intent_pred'), 'w') as f:
             json.dump(dt, f)
-=======
-
-            #add to frame data
-            for j in range(len(data['frames'][i])):
-                #get frame
-                frame = data['frames'][i][j].item()
-                #get bbox and label
-                bbox = data['bboxes'][i][j]
-                label = data['intention_binary'][i][j]
-                #add to frame data
-                visualisations.add_to_frame_data(vid, frame, bbox, label)
+
+        #add to frame data
+    for j in range(len(data['frames'][i])):
+        #get frame
+        frame = data['frames'][i][j].item()
+        #get bbox and label
+        bbox = data['bboxes'][i][j]
+        label = data['intention_binary'][i][j]
+        #add to frame data
+        visualisations.add_to_frame_data(vid, frame, bbox, label)
 
 
     #draw the boxes, default settings            
     visualisations.draw_all_frame_data_boxes()
 
-    with open(os.path.join(args.checkpoint_path, 'results', f'{dset}_intent_pred'), 'w') as f:
-        json.dump(dt, f)
->>>>>>> a48529c0
 
 
 def validate_traj(epoch, model, dataloader, args, recorder, writer):
