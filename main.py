"""Main script for training and testing the model.
"""

from __future__ import annotations

import json
import os
from datetime import datetime
from typing import Any

import numpy as np
import torch
import torch.nn as nn
<<<<<<< HEAD
from sklearn.model_selection import ParameterSampler
from torch.utils.tensorboard.writer import SummaryWriter

from data.prepare_data import get_dataloader
=======
from torch.utils.tensorboard import SummaryWriter
from data.prepare_data import get_dataloader, get_video_dimensions, \
consolidate_yolo_data, save_data_to_txt, visualise_annotations, visualise_intent
>>>>>>> 6515aef3
from database.create_database import create_database
from eval import get_test_traj_gt, predict_driving, predict_intent, predict_traj
from models.build_model import build_model
from opts import get_opts
from train import train_driving, train_intent, train_traj
from utils.args import DefaultArguments
from utils.evaluate_results import evaluate_driving, evaluate_intent, evaluate_traj
from utils.get_test_intent_gt import get_intent_gt, get_test_driving_gt
from utils.log import RecordResults
<<<<<<< HEAD


def train(args: DefaultArguments) -> tuple[float | np.floating[Any], float]:
    """Main function for training and testing the model.

    :param DefaultArguments args: The training arguments.
    :return: The validation score and test accuracy.
    """
    writer = SummaryWriter(args.checkpoint_path, comment=args.comment)
    recorder = RecordResults(args)
    if "transformer" in args.model_name:  # handles "lag" in the sequence
        args.observe_length += 1
        args.max_track_size += 1
    """ 1. Load database """
    if not os.path.exists(os.path.join(args.database_path, args.database_file)):
        create_database(args)
    else:
        print("Database exists!")
    train_loader, val_loader, test_loader = get_dataloader(args)
    args.steps_per_epoch = int(np.ceil(len(train_loader.dataset) / args.batch_size))

    """ 2. Create models """
    model, optimizer, scheduler = build_model(args)
    if args.compile_model:
        model = torch.compile(
            model, options={"triton.cudagraphs": True}, fullgraph=True
        )
    model = nn.DataParallel(model)
    metrics = {}

    # ''' 3. Train '''
    val_score, test_acc = 0.0, 0.0
    prof: torch.profiler.profile | None = None
    if args.profile_execution:
        if not os.path.exists(os.path.join(args.checkpoint_path, "log")):
            os.makedirs(os.path.join(args.checkpoint_path, "log"))

        def trace_handler(prof: torch.profiler.profile):
            prof.export_chrome_trace(
                os.path.join(
                    args.checkpoint_path,
                    "log",
                    f"profiling_results_{prof.step_num}.pt.trace.json",
                )
            )
            _ = torch.profiler.tensorboard_trace_handler(
                dir_name=os.path.join(args.checkpoint_path, "log")
            )

        prof = torch.profiler.profile(
            activities=[
                torch.profiler.ProfilerActivity.CPU,
                torch.profiler.ProfilerActivity.CUDA,
            ],
            # record_shapes=True,
            profile_memory=True,
            schedule=torch.profiler.schedule(
                wait=1, warmup=1, active=2, repeat=1, skip_first=8
            ),
            on_trace_ready=trace_handler,
        )
        prof.start()

    match args.task_name:
        case "ped_intent":
            train_intent(
                model,
                optimizer,
                scheduler,
                train_loader,
                val_loader,
                args,
                recorder,
                writer,
                prof,
            )
            val_gt_file = os.path.join(
                args.dataset_root_path, "test_gt/val_intent_gt.json"
            )
            if not os.path.exists(val_gt_file):
                get_intent_gt(val_loader, val_gt_file, args)
            predict_intent(model, val_loader, args, dset="val")
            val_score, val_f1, val_mAcc, _ = evaluate_intent(
                val_gt_file, args.checkpoint_path + "/results/val_intent_pred", args
            )
            metrics = {
                "hparam/val_accuracy": val_score,
                "hparam/val_f1": val_f1,
                "hparam/val_mAcc": val_mAcc,
            }

            # ''' 4. Test '''
            if test_loader is not None:
                test_gt_file = "./test_gt/test_intent_gt.json"
                if not os.path.exists(test_gt_file):
                    get_intent_gt(test_loader, test_gt_file, args)
                predict_intent(model, test_loader, args, dset="test")
                test_acc, test_f1, test_mAcc, _ = evaluate_intent(
                    test_gt_file,
                    args.checkpoint_path + "/results/test_intent_pred",
                    args,
                )
                metrics["hparam/test_accuracy"] = test_acc
                metrics["hparam/test_f1"] = test_f1
                metrics["hparam/test_mAcc"] = test_mAcc

        case "ped_traj":
            train_traj(
                model,
                optimizer,
                scheduler,
                train_loader,
                val_loader,
                args,
                recorder,
                writer,
                prof,
            )
            val_gt_file = os.path.join(
                args.dataset_root_path, "test_gt/val_traj_gt.json"
            )
            if not os.path.exists(val_gt_file):
                get_test_traj_gt(val_loader, args, dset="val")
            predict_traj(model, val_loader, args, dset="val")
            val_score = evaluate_traj(
                val_gt_file,
                args.checkpoint_path + "/results/val_traj_pred.json",
                args,
            )
            metrics = {"hparam/val_score": val_score}

        case "driving_decision":
            train_driving(
                model,
                optimizer,
                scheduler,
                train_loader,
                val_loader,
                args,
                recorder,
                writer,
                prof,
            )

            val_gt_file = os.path.join(
                args.dataset_root_path, "test_gt/val_driving_gt.json"
            )
            if not os.path.exists(val_gt_file):
                get_test_driving_gt(val_loader, val_gt_file, args)
            predict_driving(model, val_loader, args, dset="val")
            val_score = evaluate_driving(
                val_gt_file,
                args.checkpoint_path + "/results/val_driving_pred.json",
                args,
            )
            metrics = {"hparam/val_score": val_score}

    if args.profile_execution and prof is not None:
        prof.export_chrome_trace(
            os.path.join(args.checkpoint_path, "log", "profiling_results.json")
        )
        prof.stop()

    hparams = {
        "lr": args.lr,
        "batch_size": args.batch_size,
        "epochs": args.epochs,
        "kernel_size": args.kernel_size,
        "n_layers": args.n_layers,
    }

    writer.add_hparams(hparam_dict=hparams, metric_dict=metrics)

    return val_score, test_acc


def main(args: DefaultArguments):
    args.task_name = args.task_name if args.task_name else "ped_traj"
=======
from utils.evaluate_results import evaluate_intent
from utils.get_test_intent_gt import get_intent_gt
from sklearn.model_selection import ParameterSampler
import numpy as np
import glob
import torch
import cv2
from pathlib import Path
from ultralytics import YOLO

from boxmot import DeepOCSORT, BYTETracker, BoTSORT
from data.custom_dataset import YoloDataset, PoseDataset
from utils.plotting import PosePlotter, draw_landmarks_on_image, road_lane_detection, overlay
import mediapipe as mp
from mediapipe.tasks import python
from mediapipe.tasks.python import vision
import coco_eval, coco_utils

def main(args):
    # writer = SummaryWriter(args.checkpoint_path)
    # recorder = RecordResults(args)
    # ''' 1. Load database '''
    # if not os.path.exists(os.path.join(args.database_path, args.database_file)):
    #     create_database(args)
    # else:
    #     print("Database exists!")
    # train_loader, val_loader, test_loader = get_dataloader(args)
    
    # Set args.classes to 0 for pedestrian tracking
    args.classes = 0

    # If video source source is from test
    # args.source = os.path.join(os.getcwd(), "PSI2.0_Test", "videos", "video_0147.mp4")
    
    # If video source is from val
    args.source = os.path.join(os.getcwd(), "PSI_Videos", "videos", "video_0131.mp4")
    file_name = args.source.split("\\")[-1].split(".")[0]
    
    model = YOLO("yolov8s-pose.pt")
    # tracker = DeepOCSORT(
    # model_weights=Path('osnet_x0_25_msmt17.pt'), # which ReID model to use
    # device='cuda:0',
    # fp16=False,
    # )
    # tracker = BYTETracker()
    # tracker = BoTSORT(
    # model_weights=Path('osnet_x0_25_msmt17.pt'), # which ReID model to use
    # device='cuda:0',
    # fp16=True,
    # )
    
    """Using YOLO POSE"""
    vid = cv2.VideoCapture(args.source)
    # vid = cv2.VideoCapture(os.path.join(os.getcwd(), "VID_025 - Trim.mp4"))
    ds = PoseDataset(os.path.join(os.getcwd(), "video_0131_gt"))
    cocoAnnotation = coco_utils.get_coco_api_from_dataset(ds)
    coco_evaluator2 = coco_eval.CocoEvaluator( cocoAnnotation , iou_types = ['keypoints'])
    
    for img, target in ds:
        image = img.to(torch.float)
        image = torch.unsqueeze(image, dim=0)
        
        result = model.predict(image, verbose=False, classes=[0])
    
        result = result[0]

        if not result.boxes:
            predsdic = {}

        if len(result.boxes) == 1:
            predsdic = { 
                "image_id": target["image_id"],    
                "labels": result.boxes.cls,
                'scores': result.boxes.conf,
                'boxes': result.boxes.xyxy,
                'keypoints': result.keypoints.data
                }
        
            res = { target["image_id"]: predsdic}
            coco_evaluator2.update(res)

        elif len(result.boxes) > 1: 
            labels = torch.Tensor(size=(0,)).to( result.boxes[0].xyxy.device)
            scores = torch.Tensor(size=(0,)).to( result.boxes[0].xyxy.device)         
            boxes = torch.Tensor(size=(0,4)).to( result.boxes[0].xyxy.device)
            keypoints = torch.Tensor(size=(0,17,3)).to( result.boxes[0].xyxy.device)
            
            for i in range(len(result.boxes)):
                labels = torch.cat( (labels, result.boxes[i].cls ), dim=0) 
                scores = torch.cat( (scores, result.boxes[i].conf ), dim=0) 
                boxes = torch.cat( (boxes, result.boxes[i].xyxy), dim=0) 
                keypoints = torch.cat( (keypoints, result.keypoints[i].data), dim=0) 
                          
            predsdic = { 
                "image_id": target["image_id"],    
                "labels": labels,
                'scores': scores,
                'boxes': boxes,
                'keypoints': keypoints
                }

            res = { target["image_id"]: predsdic}
            coco_evaluator2.update(res)
            
    coco_evaluator2.accumulate()
    coco_evaluator2.summarize()

    vid.release()
    cv2.destroyAllWindows()


    # bbox_holder, frames_holder, video_id = consolidate_yolo_data(file_name)
    # save_data_to_txt(bbox_holder, frames_holder, video_id)    

    # example_data = YoloDataset(os.path.join(os.getcwd(), "yolo_results_data"))

    # example_loader = torch.utils.data.DataLoader(example_data, batch_size=args.batch_size, shuffle=False,
    #                                        pin_memory=True, sampler=None, num_workers=4)

    ''' 2. Create models '''
    # model, optimizer, scheduler = build_model(args)
    # model = nn.DataParallel(model)

    ''' 3. Train '''
    # train_intent(model, optimizer, scheduler, train_loader, val_loader, args, recorder, writer)

    # Load Pretrained model
    # args.tcn_kernel_size = 4
    # args.kernel_size = 8
    
    # model, _, _ = build_model(args)
    # model = nn.DataParallel(model)
    # # Assuming pth file is at the root directory for now
    # model.load_state_dict(torch.load('latest.pth'))

    # # val_gt_file = './test_gt/val_intent_gt.json'
    # # if not os.path.exists(val_gt_file):
    # #     get_intent_gt(val_loader, val_gt_file, args)
    
    # # Set dset to test to write results to test_gt folder for now
    # predict_intent(model, example_loader, args, dset='test')
    # # Visualise specific bbox from specific frame fed into TCN for sanity check
    # # visualise_annotations(os.path.join(os.getcwd(), "yolo_results_data", "1.txt"), 0)
    # visualise_intent(os.path.join(os.getcwd(), file_name + ".txt"),
    #                 os.path.join(os.getcwd(), "test_gt", "test_intent_pred"))

    # val_accuracy = evaluate_intent(val_gt_file, args.checkpoint_path + '/results/val_intent_pred', args)

    ''' 4. Test '''
    # test_accuracy = 0.0
    # if test_loader is not None:
    #     test_gt_file = './test_gt/test_intent_gt.json'
    #     if not os.path.exists(test_gt_file):
    #         get_intent_gt(test_loader, test_gt_file, args)
    #     predict_intent(model, test_loader, args, dset='test')
    #     test_accuracy = evaluate_intent(test_gt_file, args.checkpoint_path + '/results/test_intent_pred', args)
    
    return 

if __name__ == '__main__':
    args = get_opts()
    # Task
    args.task_name = 'ped_intent'
>>>>>>> 6515aef3
    args.persist_dataloader = True

    match args.task_name:
        case "ped_intent":
            args.database_file = "intent_database_train.pkl"
            args.intent_model = True
            args.batch_size = [256]
            # intent prediction
            args.intent_num = 2  # 3 for 'major' vote; 2 for mean intent
            args.intent_type = "mean"  # >= 0.5 --> 1 (cross); < 0.5 --> 0 (not cross)
            args.intent_loss = ["bce"]
            args.intent_disagreement = (
                1  # -1: not use disagreement 1: use disagreement to reweigh samples
            )
            args.intent_positive_weight = (
                0.5  # Reweigh BCE loss of 0/1, 0.5 = count(-1) / count(1)
            )
            args.predict_length = 1  # only make one intent prediction
            args.model_name = "tcn_int_bbox"
            args.loss_weights = {
                "loss_intent": 1.0,
                "loss_traj": 0.0,
                "loss_driving": 0.0,
            }
            args.load_image = True
            args.seq_overlap_rate = 1  # overlap rate for train/val set
            args.test_seq_overlap_rate = 1  # overlap for test set. if == 1, means overlap is one frame, following PIE

        case "ped_traj":
            args.database_file = "traj_database_train.pkl"
            args.intent_model = False  # if (or not) use intent prediction module to support trajectory prediction
            args.traj_model = True
            # args.traj_loss = ["nll"]
            # args.traj_loss = ["bbox_huber"]
            args.traj_loss = ["bbox_l2"]
            # args.traj_loss = ["bbox_l1"]
            # args.batch_size = [256]
            # args.batch_size = [64]
            args.batch_size = [256]
            args.predict_length = 45
            # args.model_name = "lstm_traj_bbox"
            # args.model_name = "tcn_traj_bbox"
            # args.model_name = "tcn_traj_bbox_int"
            # args.model_name = "tcn_traj_global"
            # args.model_name = "tcan_traj_bbox"
            args.model_name = "tcan_traj_bbox_int"
            # args.model_name = "tcan_traj_global"
            # args.model_name = "transformer_traj_bbox"
            # args.model_name = "transformer_traj_bbox_pose"
            args.loss_weights = {
                "loss_intent": 0.0,
                "loss_traj": 1.0,
                "loss_driving": 0.0,
            }
            args.load_image = False
            args.backbone = ""
            args.freeze_backbone = False
            # args.load_image = True
            # args.backbone = "resnet50"
            # args.freeze_backbone = True
            args.seq_overlap_rate = 1  # overlap rate for train/val set
            args.test_seq_overlap_rate = 1  # overlap for test set. if == 1, means overlap is one frame, following PIE
            args.normalize_bbox = "divide_image_size"

        case "driving_decision":
            args.database_file = "driving_database_train.pkl"
            args.driving_loss = ["cross_entropy"]
            # args.batch_size = [64]
            args.batch_size = [256]
            # args.model_name = "reslstm_driving_global"
            args.model_name = "restcn_driving_global"
            args.loss_weights = {
                "loss_intent": 0.0,
                "loss_traj": 0.0,
                "loss_driving": 1.0,
            }
            args.load_image = False
            args.backbone = "resnet50"
            args.freeze_backbone = True
            # args.seq_overlap_rate = 0.1  # overlap rate for train/val set
            args.seq_overlap_rate = 1
            args.test_seq_overlap_rate = 1  # overlap for test set. if == 1, means overlap is one frame, following PIE
            args.predict_length = 1

    args.observe_length = 15
    args.max_track_size = args.observe_length + args.predict_length
<<<<<<< HEAD
    args.crop_mode = "enlarge"

    # if args.load_image:
    # args.backbone = "resnet"
    # args.freeze_backbone = False
    # else:
    # args.backbone = None
    # args.freeze_backbone = False
=======
    args.crop_mode = 'enlarge'
    args.normalize_bbox = None
    # 'subtract_first_frame' #here use None, so the traj bboxes output loss is based on origianl coordinates
    # [None (paper results) | center | L2 | subtract_first_frame (good for evidential) | divide_image_size]

    # Model
    args.model_name = 'tcn_int_bbox'  # TCN module, with bboxes sequence as input, to predict intent
    args.load_image = False # only bbox sequence as input
    if args.load_image:
        args.backbone = 'resnet'
        args.freeze_backbone = False
    else:
        args.backbone = None
        args.freeze_backbone = False
>>>>>>> 6515aef3

    # Train
    # hyperparameter_list = {
    #     "lr": [1e-4, 3e-4, 1e-3, 3e-3],
    #     "batch_size": [64, 128, 256, 512, 1024],
    #     "epochs": [50],
    #     "n_layers-kernel_size": [(2, 8), (3, 3), (4, 2)],
    # }

    hyperparameter_list = {
        # "lr": [3e-2],
        "lr": [3e-3],
        # "lr": [1e-1],
        # "lr": [1e-2],
        # "lr": [1e-5],
        "batch_size": args.batch_size,
        "epochs": [50],
        "n_layers-kernel_size": [(4, 2)],
    }

    n_random_samples = 60

    parameter_samples: list[
        dict[
            {
                "lr": float,
                "batch_size": int,
                "epochs": int,
                "n_layers-kernel_size": tuple[int, int],
            }
        ]
    ] = list(ParameterSampler(hyperparameter_list, n_iter=n_random_samples))

    args.val_freq = 1
    args.test_freq = 1
    args.print_freq = 10

    best_val_accuracy = 0.0
    best_hyperparameters = None

    checkpoint_path: str = os.path.join(args.dataset_root_path, args.checkpoint_path)
    args.checkpoint_path = checkpoint_path

<<<<<<< HEAD
    for params in parameter_samples:
        args.lr = params["lr"]
        args.batch_size = params["batch_size"]
        args.epochs = params["epochs"]
        args.n_layers, args.kernel_size = params["n_layers-kernel_size"]

        # Record
        now = datetime.now()
        if args.comment == "":
            ckpt_directory = now.strftime("%Y%m%d%H%M%S")
        else:
            ckpt_directory = args.comment

        args.checkpoint_path = args.checkpoint_path.rstrip("/")
        if os.path.split(args.checkpoint_path)[-1] == "ckpts":
            if args.resume == "":
                args.checkpoint_path = os.path.join(
                    checkpoint_path,
                    args.task_name,
                    args.dataset,
                    args.model_name,
                    ckpt_directory,
                )
            else:
                args.checkpoint_path = os.path.dirname(args.resume)
        else:
            full_ckpt_dir = os.path.abspath(args.checkpoint_path)
            full_resume_parent_dir = os.path.abspath(os.path.dirname(args.resume))
            assert (
                full_ckpt_dir == full_resume_parent_dir
            ), f"checkpoint path and resume path's directory does not match, {full_ckpt_dir}, {full_resume_parent_dir}"

        print(f"Checkpoint path: {args.checkpoint_path}")
        # TODO: Move args dumping to after model_opts are created.
        if not os.path.exists(args.checkpoint_path):
            os.makedirs(args.checkpoint_path)
            with open(
                os.path.join(args.checkpoint_path, "args.json"), "w", encoding="utf-8"
            ) as f:
                json.dump(args.__dict__, f, indent=4)
        else:
            # Load arguments if resume is provided.
            with open(
                os.path.join(args.checkpoint_path, "args.json"), "r", encoding="utf-8"
            ) as f:
                args.__dict__ = json.load(f)

        result_path = os.path.join(args.checkpoint_path, "results")
        if not os.path.isdir(result_path):
            os.makedirs(result_path)

        print("Running with Parameters:", params)  # Print the current parameters
        val_accuracy, test_accuracy = train(args)
        print("Validation Accuracy:", val_accuracy)
        print("Test Accuracy:", test_accuracy)

        if val_accuracy > best_val_accuracy:
            best_val_accuracy = val_accuracy
            best_hyperparameters = params

    print("Best Validation Accuracy:", best_val_accuracy)
    print("Best Hyperparameters:", best_hyperparameters)


if __name__ == "__main__":
    args = get_opts()
=======
    # for params in parameter_samples:
    #     args.lr = params['lr']
    #     args.batch_size = params['batch_size']
    #     args.epochs = params['epochs']
    #     args.kernel_size = params['kernel_size']
    #     args.n_layers = params['n_layers']

    #     # Record
    #     now = datetime.now()
    #     time_folder = now.strftime('%Y%m%d%H%M%S')
    #     args.checkpoint_path = os.path.join(checkpoint_path, args.task_name, args.dataset, args.model_name,
    #                                         time_folder)
    #     if not os.path.exists(args.checkpoint_path):
    #         os.makedirs(args.checkpoint_path)
    #     with open(os.path.join(args.checkpoint_path, 'args.txt'), 'w') as f:
    #         json.dump(args.__dict__, f, indent=4)

    #     result_path = os.path.join(args.checkpoint_path, 'results')
    #     if not os.path.isdir(result_path):
    #         os.makedirs(result_path)

    #     print("Running with Parameters:", params)  # Print the current parameters
    #     val_accuracy, test_accuracy = main(args)
    #     print("Validation Accuracy:", val_accuracy)
    #     print("Test Accuracy:", test_accuracy)

    #     if val_accuracy > best_val_accuracy:
    #         best_val_accuracy = val_accuracy
    #         best_hyperparameters = params

    # print("Best Validation Accuracy:", best_val_accuracy)
    # print("Best Hyperparameters:", best_hyperparameters)
    args.n_layers = 4
>>>>>>> 6515aef3
    main(args)<|MERGE_RESOLUTION|>--- conflicted
+++ resolved
@@ -11,16 +11,11 @@
 import numpy as np
 import torch
 import torch.nn as nn
-<<<<<<< HEAD
 from sklearn.model_selection import ParameterSampler
 from torch.utils.tensorboard.writer import SummaryWriter
 
-from data.prepare_data import get_dataloader
-=======
-from torch.utils.tensorboard import SummaryWriter
 from data.prepare_data import get_dataloader, get_video_dimensions, \
 consolidate_yolo_data, save_data_to_txt, visualise_annotations, visualise_intent
->>>>>>> 6515aef3
 from database.create_database import create_database
 from eval import get_test_traj_gt, predict_driving, predict_intent, predict_traj
 from models.build_model import build_model
@@ -30,7 +25,6 @@
 from utils.evaluate_results import evaluate_driving, evaluate_intent, evaluate_traj
 from utils.get_test_intent_gt import get_intent_gt, get_test_driving_gt
 from utils.log import RecordResults
-<<<<<<< HEAD
 
 
 def train(args: DefaultArguments) -> tuple[float | np.floating[Any], float]:
@@ -209,171 +203,6 @@
 
 def main(args: DefaultArguments):
     args.task_name = args.task_name if args.task_name else "ped_traj"
-=======
-from utils.evaluate_results import evaluate_intent
-from utils.get_test_intent_gt import get_intent_gt
-from sklearn.model_selection import ParameterSampler
-import numpy as np
-import glob
-import torch
-import cv2
-from pathlib import Path
-from ultralytics import YOLO
-
-from boxmot import DeepOCSORT, BYTETracker, BoTSORT
-from data.custom_dataset import YoloDataset, PoseDataset
-from utils.plotting import PosePlotter, draw_landmarks_on_image, road_lane_detection, overlay
-import mediapipe as mp
-from mediapipe.tasks import python
-from mediapipe.tasks.python import vision
-import coco_eval, coco_utils
-
-def main(args):
-    # writer = SummaryWriter(args.checkpoint_path)
-    # recorder = RecordResults(args)
-    # ''' 1. Load database '''
-    # if not os.path.exists(os.path.join(args.database_path, args.database_file)):
-    #     create_database(args)
-    # else:
-    #     print("Database exists!")
-    # train_loader, val_loader, test_loader = get_dataloader(args)
-    
-    # Set args.classes to 0 for pedestrian tracking
-    args.classes = 0
-
-    # If video source source is from test
-    # args.source = os.path.join(os.getcwd(), "PSI2.0_Test", "videos", "video_0147.mp4")
-    
-    # If video source is from val
-    args.source = os.path.join(os.getcwd(), "PSI_Videos", "videos", "video_0131.mp4")
-    file_name = args.source.split("\\")[-1].split(".")[0]
-    
-    model = YOLO("yolov8s-pose.pt")
-    # tracker = DeepOCSORT(
-    # model_weights=Path('osnet_x0_25_msmt17.pt'), # which ReID model to use
-    # device='cuda:0',
-    # fp16=False,
-    # )
-    # tracker = BYTETracker()
-    # tracker = BoTSORT(
-    # model_weights=Path('osnet_x0_25_msmt17.pt'), # which ReID model to use
-    # device='cuda:0',
-    # fp16=True,
-    # )
-    
-    """Using YOLO POSE"""
-    vid = cv2.VideoCapture(args.source)
-    # vid = cv2.VideoCapture(os.path.join(os.getcwd(), "VID_025 - Trim.mp4"))
-    ds = PoseDataset(os.path.join(os.getcwd(), "video_0131_gt"))
-    cocoAnnotation = coco_utils.get_coco_api_from_dataset(ds)
-    coco_evaluator2 = coco_eval.CocoEvaluator( cocoAnnotation , iou_types = ['keypoints'])
-    
-    for img, target in ds:
-        image = img.to(torch.float)
-        image = torch.unsqueeze(image, dim=0)
-        
-        result = model.predict(image, verbose=False, classes=[0])
-    
-        result = result[0]
-
-        if not result.boxes:
-            predsdic = {}
-
-        if len(result.boxes) == 1:
-            predsdic = { 
-                "image_id": target["image_id"],    
-                "labels": result.boxes.cls,
-                'scores': result.boxes.conf,
-                'boxes': result.boxes.xyxy,
-                'keypoints': result.keypoints.data
-                }
-        
-            res = { target["image_id"]: predsdic}
-            coco_evaluator2.update(res)
-
-        elif len(result.boxes) > 1: 
-            labels = torch.Tensor(size=(0,)).to( result.boxes[0].xyxy.device)
-            scores = torch.Tensor(size=(0,)).to( result.boxes[0].xyxy.device)         
-            boxes = torch.Tensor(size=(0,4)).to( result.boxes[0].xyxy.device)
-            keypoints = torch.Tensor(size=(0,17,3)).to( result.boxes[0].xyxy.device)
-            
-            for i in range(len(result.boxes)):
-                labels = torch.cat( (labels, result.boxes[i].cls ), dim=0) 
-                scores = torch.cat( (scores, result.boxes[i].conf ), dim=0) 
-                boxes = torch.cat( (boxes, result.boxes[i].xyxy), dim=0) 
-                keypoints = torch.cat( (keypoints, result.keypoints[i].data), dim=0) 
-                          
-            predsdic = { 
-                "image_id": target["image_id"],    
-                "labels": labels,
-                'scores': scores,
-                'boxes': boxes,
-                'keypoints': keypoints
-                }
-
-            res = { target["image_id"]: predsdic}
-            coco_evaluator2.update(res)
-            
-    coco_evaluator2.accumulate()
-    coco_evaluator2.summarize()
-
-    vid.release()
-    cv2.destroyAllWindows()
-
-
-    # bbox_holder, frames_holder, video_id = consolidate_yolo_data(file_name)
-    # save_data_to_txt(bbox_holder, frames_holder, video_id)    
-
-    # example_data = YoloDataset(os.path.join(os.getcwd(), "yolo_results_data"))
-
-    # example_loader = torch.utils.data.DataLoader(example_data, batch_size=args.batch_size, shuffle=False,
-    #                                        pin_memory=True, sampler=None, num_workers=4)
-
-    ''' 2. Create models '''
-    # model, optimizer, scheduler = build_model(args)
-    # model = nn.DataParallel(model)
-
-    ''' 3. Train '''
-    # train_intent(model, optimizer, scheduler, train_loader, val_loader, args, recorder, writer)
-
-    # Load Pretrained model
-    # args.tcn_kernel_size = 4
-    # args.kernel_size = 8
-    
-    # model, _, _ = build_model(args)
-    # model = nn.DataParallel(model)
-    # # Assuming pth file is at the root directory for now
-    # model.load_state_dict(torch.load('latest.pth'))
-
-    # # val_gt_file = './test_gt/val_intent_gt.json'
-    # # if not os.path.exists(val_gt_file):
-    # #     get_intent_gt(val_loader, val_gt_file, args)
-    
-    # # Set dset to test to write results to test_gt folder for now
-    # predict_intent(model, example_loader, args, dset='test')
-    # # Visualise specific bbox from specific frame fed into TCN for sanity check
-    # # visualise_annotations(os.path.join(os.getcwd(), "yolo_results_data", "1.txt"), 0)
-    # visualise_intent(os.path.join(os.getcwd(), file_name + ".txt"),
-    #                 os.path.join(os.getcwd(), "test_gt", "test_intent_pred"))
-
-    # val_accuracy = evaluate_intent(val_gt_file, args.checkpoint_path + '/results/val_intent_pred', args)
-
-    ''' 4. Test '''
-    # test_accuracy = 0.0
-    # if test_loader is not None:
-    #     test_gt_file = './test_gt/test_intent_gt.json'
-    #     if not os.path.exists(test_gt_file):
-    #         get_intent_gt(test_loader, test_gt_file, args)
-    #     predict_intent(model, test_loader, args, dset='test')
-    #     test_accuracy = evaluate_intent(test_gt_file, args.checkpoint_path + '/results/test_intent_pred', args)
-    
-    return 
-
-if __name__ == '__main__':
-    args = get_opts()
-    # Task
-    args.task_name = 'ped_intent'
->>>>>>> 6515aef3
     args.persist_dataloader = True
 
     match args.task_name:
@@ -460,7 +289,6 @@
 
     args.observe_length = 15
     args.max_track_size = args.observe_length + args.predict_length
-<<<<<<< HEAD
     args.crop_mode = "enlarge"
 
     # if args.load_image:
@@ -469,7 +297,6 @@
     # else:
     # args.backbone = None
     # args.freeze_backbone = False
-=======
     args.crop_mode = 'enlarge'
     args.normalize_bbox = None
     # 'subtract_first_frame' #here use None, so the traj bboxes output loss is based on origianl coordinates
@@ -484,7 +311,6 @@
     else:
         args.backbone = None
         args.freeze_backbone = False
->>>>>>> 6515aef3
 
     # Train
     # hyperparameter_list = {
@@ -507,16 +333,13 @@
 
     n_random_samples = 60
 
-    parameter_samples: list[
-        dict[
-            {
-                "lr": float,
-                "batch_size": int,
-                "epochs": int,
-                "n_layers-kernel_size": tuple[int, int],
-            }
-        ]
-    ] = list(ParameterSampler(hyperparameter_list, n_iter=n_random_samples))
+    hyperparameter_list = {
+        "lr": float,
+        "batch_size": int,
+        "epochs": int,
+        "n_layers-kernel_size": tuple[int,int],
+    }
+    parameter_samples: list[dict[str,any]] = list(ParameterSampler(hyperparameter_list, n_iter=n_random_samples))
 
     args.val_freq = 1
     args.test_freq = 1
@@ -528,7 +351,6 @@
     checkpoint_path: str = os.path.join(args.dataset_root_path, args.checkpoint_path)
     args.checkpoint_path = checkpoint_path
 
-<<<<<<< HEAD
     for params in parameter_samples:
         args.lr = params["lr"]
         args.batch_size = params["batch_size"]
@@ -581,46 +403,9 @@
             os.makedirs(result_path)
 
         print("Running with Parameters:", params)  # Print the current parameters
-        val_accuracy, test_accuracy = train(args)
+        val_accuracy, test_accuracy = main(args)
         print("Validation Accuracy:", val_accuracy)
         print("Test Accuracy:", test_accuracy)
-
-        if val_accuracy > best_val_accuracy:
-            best_val_accuracy = val_accuracy
-            best_hyperparameters = params
-
-    print("Best Validation Accuracy:", best_val_accuracy)
-    print("Best Hyperparameters:", best_hyperparameters)
-
-
-if __name__ == "__main__":
-    args = get_opts()
-=======
-    # for params in parameter_samples:
-    #     args.lr = params['lr']
-    #     args.batch_size = params['batch_size']
-    #     args.epochs = params['epochs']
-    #     args.kernel_size = params['kernel_size']
-    #     args.n_layers = params['n_layers']
-
-    #     # Record
-    #     now = datetime.now()
-    #     time_folder = now.strftime('%Y%m%d%H%M%S')
-    #     args.checkpoint_path = os.path.join(checkpoint_path, args.task_name, args.dataset, args.model_name,
-    #                                         time_folder)
-    #     if not os.path.exists(args.checkpoint_path):
-    #         os.makedirs(args.checkpoint_path)
-    #     with open(os.path.join(args.checkpoint_path, 'args.txt'), 'w') as f:
-    #         json.dump(args.__dict__, f, indent=4)
-
-    #     result_path = os.path.join(args.checkpoint_path, 'results')
-    #     if not os.path.isdir(result_path):
-    #         os.makedirs(result_path)
-
-    #     print("Running with Parameters:", params)  # Print the current parameters
-    #     val_accuracy, test_accuracy = main(args)
-    #     print("Validation Accuracy:", val_accuracy)
-    #     print("Test Accuracy:", test_accuracy)
 
     #     if val_accuracy > best_val_accuracy:
     #         best_val_accuracy = val_accuracy
@@ -628,6 +413,10 @@
 
     # print("Best Validation Accuracy:", best_val_accuracy)
     # print("Best Hyperparameters:", best_hyperparameters)
+
+
+if __name__ == "__main__":
+    args = get_opts()
+    main(args)
     args.n_layers = 4
->>>>>>> 6515aef3
     main(args)